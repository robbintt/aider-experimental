import os
import tempfile
from pathlib import Path

<<<<<<< HEAD
# Set of image file extensions
IMAGE_EXTENSIONS = {'.png', '.jpg', '.jpeg', '.gif', '.bmp', '.tiff', '.webp'}

from .dump import dump  # noqa: F401
=======
import git

from aider.dump import dump  # noqa: F401


class IgnorantTemporaryDirectory:
    def __init__(self):
        self.temp_dir = tempfile.TemporaryDirectory()

    def __enter__(self):
        return self.temp_dir.__enter__()

    def __exit__(self, exc_type, exc_val, exc_tb):
        try:
            self.temp_dir.__exit__(exc_type, exc_val, exc_tb)
        except (OSError, PermissionError):
            pass  # Ignore errors (Windows)


class ChdirTemporaryDirectory(IgnorantTemporaryDirectory):
    def __init__(self):
        try:
            self.cwd = os.getcwd()
        except FileNotFoundError:
            self.cwd = None

        super().__init__()

    def __enter__(self):
        res = super().__enter__()
        os.chdir(self.temp_dir.name)
        return res

    def __exit__(self, exc_type, exc_val, exc_tb):
        if self.cwd:
            try:
                os.chdir(self.cwd)
            except FileNotFoundError:
                pass
        super().__exit__(exc_type, exc_val, exc_tb)


class GitTemporaryDirectory(ChdirTemporaryDirectory):
    def __enter__(self):
        dname = super().__enter__()
        self.repo = make_repo(dname)
        return dname

    def __exit__(self, exc_type, exc_val, exc_tb):
        del self.repo
        super().__exit__(exc_type, exc_val, exc_tb)


def make_repo(path=None):
    if not path:
        path = "."
    repo = git.Repo.init(path)
    repo.config_writer().set_value("user", "name", "Test User").release()
    repo.config_writer().set_value("user", "email", "testuser@example.com").release()

    return repo
>>>>>>> 3a119ff1

def is_image_file(file_name):
    """
    Check if the given file name has an image file extension.
    
    :param file_name: The name of the file to check.
    :return: True if the file is an image, False otherwise.
    """
    file_name = str(file_name)  # Convert file_name to string
    return any(file_name.endswith(ext) for ext in IMAGE_EXTENSIONS)


def safe_abs_path(res):
    "Gives an abs path, which safely returns a full (not 8.3) windows path"
    res = Path(res).resolve()
    return str(res)


def show_messages(messages, title=None, functions=None):
    if title:
        print(title.upper(), "*" * 50)

    for msg in messages:
        role = msg["role"].upper()
        content = msg.get("content")
        if isinstance(content, list):  # Handle list content (e.g., image messages)
            for item in content:
                if isinstance(item, dict) and "image_url" in item:
                    print(role, "Image URL:", item["image_url"]["url"])
        elif isinstance(content, str):  # Handle string content
            for line in content.splitlines():
                print(role, line)
        content = msg.get("function_call")
        if content:
            print(role, content)

    if functions:
        dump(functions)

def is_gpt4_with_openai_base_url(model_name, client):
    """
    Check if the model_name starts with 'gpt-4' and the client base URL includes 'api.openai.com'.
    
    :param model_name: The name of the model to check.
    :param client: The OpenAI client instance.
    :return: True if conditions are met, False otherwise.
    """
    if client is None or not hasattr(client, 'base_url'):
        return False
    return model_name.startswith("gpt-4") and "api.openai.com" in client.base_url.host<|MERGE_RESOLUTION|>--- conflicted
+++ resolved
@@ -1,14 +1,9 @@
 import os
 import tempfile
 from pathlib import Path
+import git
 
-<<<<<<< HEAD
-# Set of image file extensions
 IMAGE_EXTENSIONS = {'.png', '.jpg', '.jpeg', '.gif', '.bmp', '.tiff', '.webp'}
-
-from .dump import dump  # noqa: F401
-=======
-import git
 
 from aider.dump import dump  # noqa: F401
 
@@ -69,7 +64,6 @@
     repo.config_writer().set_value("user", "email", "testuser@example.com").release()
 
     return repo
->>>>>>> 3a119ff1
 
 def is_image_file(file_name):
     """
