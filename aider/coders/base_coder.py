--- conflicted
+++ resolved
@@ -140,15 +140,13 @@
             else:
                 main_model = models.Model(models.DEFAULT_MODEL_NAME)
 
-<<<<<<< HEAD
         llm_command = kwargs.get("llm_command")
         if llm_command:
             main_model.llm_command = llm_command
-=======
+
         if edit_format == "pkm":
             kwargs["pkm_mode"] = True
             edit_format = "whole"
->>>>>>> 5a8aa5f9
 
         if edit_format == "code":
             edit_format = None
@@ -349,11 +347,8 @@
         file_watcher=None,
         auto_copy_context=False,
         auto_accept_architect=True,
-<<<<<<< HEAD
         llm_command=None,
-=======
         pkm_mode=False,
->>>>>>> 5a8aa5f9
     ):
         # Fill in a dummy Analytics if needed, but it is never .enable()'d
         self.analytics = analytics if analytics is not None else Analytics()
