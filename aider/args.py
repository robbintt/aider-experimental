--- conflicted
+++ resolved
@@ -159,24 +159,22 @@
         help="Specify the OpenAI organization ID",
     )
     group.add_argument(
-<<<<<<< HEAD
         "--model-settings-file",
         metavar="MODEL_SETTINGS_FILE",
         default=None,
         help="Specify a file with aider model settings for unknown models",
-=======
-        "--verify-ssl",
-        action=argparse.BooleanOptionalAction,
-        default=True,
-        help="Verify the SSL cert when connecting to models (default: True)",
->>>>>>> 4fed045f
-    )
     group.add_argument(
         "--model-metadata-file",
         metavar="MODEL_METADATA_FILE",
         default=None,
         help="Specify a file with context window and costs for unknown models",
     )
+    group.add_argument(
+        "--verify-ssl",
+        action=argparse.BooleanOptionalAction,
+        default=True,
+        help="Verify the SSL cert when connecting to models (default: True)",
+    )      
     group.add_argument(
         "--edit-format",
         metavar="EDIT_FORMAT",
